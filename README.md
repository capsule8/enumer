<<<<<<< HEAD
# Enumer
Enumer generates Go code to get string names from enum values and viceversa.
It is a fork of [Rob Pike’s Stringer tool](https://godoc.org/golang.org/x/tools/cmd/stringer) 
but adding a *"string to enum value"* method to the generated code.
=======
#Enumer
Enumer is a tool to generate Go code that adds useful methods to Go enums (constants with a specific type).
It started as a fork of [Rob Pike’s Stringer tool](https://godoc.org/golang.org/x/tools/cmd/stringer).
>>>>>>> e9e87a45

##Generated functions and methods
When Enumer is applied to a type, it will generate three methods and one function:

* A method `String()` that returns the string representation of the enum value. This makes the enum conform
the `Stringer` interface, so whenever you print an enum value, you'll get the string name instead of a number.
* A function `<Type>String(s string)` to get the enum value from its string representation. This is useful 
when you need to read enum values from the command line arguments, from a configuration file, 
from a REST API request... In short, from those places where using the real enum value (an integer) would 
be almost meaningless or hard to trace or use by a human.
* And two more methods, `MarshalJSON()` and `UnmarshalJSON()`, that makes the enum conform 
the `json.Marshaler` and `json.Unmarshaler` interfaces. Very useful to use it in JSON APIs.

For example, if we have an enum type called `Pill`,
```go
type Pill int

const (
	Placebo Pill = iota
	Aspirin
	Ibuprofen
	Paracetamol
	Acetaminophen = Paracetamol
)
```
executing `enumer -type=Pill` will generate a new file with four methods:
```go
func (i Pill) String() string {
    //...
}

func PillString(s string) (Pill, error) {
    //...
}

func (i Pill) MarshalJSON() ([]byte, error) {
	//...
}

func (i *Pill) UnmarshalJSON(data []byte) error {
	//...
}
```
From now on, we can:
```go
// Convert any Pill value to string
var aspirinString string = Aspirin.String()
// (or use it in any place where a Stringer is accepted)
fmt.Println("I need ", Paracetamol) // Will print "I need Paracetamol"

// Convert a string with the enum name to the corresponding enum value
pill, err := PillString("Ibuprofen")
if err != nil {
    fmt.Println("Unrecognized pill: ", err)
    return
}
// Now pill == Ibuprofen

// Marshal/unmarshal to/from json strings, either directly or automatically when
// the enum is a field of a struct
pillJSON := Aspirin.MarshalJSON()
// Now pillJSON == `"Aspirin"`
```

The generated code is exactly the same as the Stringer tool plus the mentioned additions, so you can use
**Enumer** where you are already using **Stringer** without any code change.

## How to use
<<<<<<< HEAD
The usage of Enumer is the same as Stringer, no changes were introduced.
For more information please refer to the [Stringer docs](https://godoc.org/golang.org/x/tools/cmd/stringer) 

## Additional functions of this fork
This fork additionally implements the Scanner and Valuer interface to use a enum seamlessly in a database model.

## TODO
- Add a flag to optionally generate implementation of Scanner und Valuer interface
=======
The usage of Enumer is the same as Stringer, so you can refer to the [Stringer docs](https://godoc.org/golang.org/x/tools/cmd/stringer)
for more information.

There is only one flag added: `noJSON`. If this flag is set to true (i.e. `enumer -type=Pill -noJSON`), 
the JSON related methods won't be generated.

## Inspiring projects
* [Stringer](https://godoc.org/golang.org/x/tools/cmd/stringer)
* [jsonenums](https://github.com/campoy/jsonenums)
>>>>>>> e9e87a45
<|MERGE_RESOLUTION|>--- conflicted
+++ resolved
@@ -1,13 +1,6 @@
-<<<<<<< HEAD
-# Enumer
-Enumer generates Go code to get string names from enum values and viceversa.
-It is a fork of [Rob Pike’s Stringer tool](https://godoc.org/golang.org/x/tools/cmd/stringer) 
-but adding a *"string to enum value"* method to the generated code.
-=======
 #Enumer
 Enumer is a tool to generate Go code that adds useful methods to Go enums (constants with a specific type).
 It started as a fork of [Rob Pike’s Stringer tool](https://godoc.org/golang.org/x/tools/cmd/stringer).
->>>>>>> e9e87a45
 
 ##Generated functions and methods
 When Enumer is applied to a type, it will generate three methods and one function:
@@ -76,23 +69,15 @@
 **Enumer** where you are already using **Stringer** without any code change.
 
 ## How to use
-<<<<<<< HEAD
-The usage of Enumer is the same as Stringer, no changes were introduced.
-For more information please refer to the [Stringer docs](https://godoc.org/golang.org/x/tools/cmd/stringer) 
-
-## Additional functions of this fork
-This fork additionally implements the Scanner and Valuer interface to use a enum seamlessly in a database model.
-
-## TODO
-- Add a flag to optionally generate implementation of Scanner und Valuer interface
-=======
 The usage of Enumer is the same as Stringer, so you can refer to the [Stringer docs](https://godoc.org/golang.org/x/tools/cmd/stringer)
 for more information.
 
 There is only one flag added: `noJSON`. If this flag is set to true (i.e. `enumer -type=Pill -noJSON`), 
 the JSON related methods won't be generated.
 
+## Additional functions of this fork
+This fork additionally implements the Scanner and Valuer interface to use a enum seamlessly in a database model.
+
 ## Inspiring projects
 * [Stringer](https://godoc.org/golang.org/x/tools/cmd/stringer)
-* [jsonenums](https://github.com/campoy/jsonenums)
->>>>>>> e9e87a45
+* [jsonenums](https://github.com/campoy/jsonenums)