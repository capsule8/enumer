#Enumer
Enumer is a tool to generate Go code that adds useful methods to Go enums (constants with a specific type).
It started as a fork of [Rob Pike’s Stringer tool](https://godoc.org/golang.org/x/tools/cmd/stringer).

##Generated functions and methods
When Enumer is applied to a type, it will generate:

* A method `String()` that returns the string representation of the enum value. This makes the enum conform
the `Stringer` interface, so whenever you print an enum value, you'll get the string name instead of a number.
* A function `<Type>String(s string)` to get the enum value from its string representation. This is useful 
when you need to read enum values from the command line arguments, from a configuration file, 
from a REST API request... In short, from those places where using the real enum value (an integer) would 
be almost meaningless or hard to trace or use by a human.
* When the flag `json` is provided, two more methods will be generated, `MarshalJSON()` and `UnmarshalJSON()`. Those make
the enum conform the `json.Marshaler` and `json.Unmarshaler` interfaces. Very useful to use it in JSON APIs.

For example, if we have an enum type called `Pill`,
```go
type Pill int

const (
	Placebo Pill = iota
	Aspirin
	Ibuprofen
	Paracetamol
	Acetaminophen = Paracetamol
)
```
executing `enumer -type=Pill -json` will generate a new file with four methods:
```go
func (i Pill) String() string {
    //...
}

func PillString(s string) (Pill, error) {
    //...
}

func (i Pill) MarshalJSON() ([]byte, error) {
	//...
}

func (i *Pill) UnmarshalJSON(data []byte) error {
	//...
}
```
From now on, we can:
```go
// Convert any Pill value to string
var aspirinString string = Aspirin.String()
// (or use it in any place where a Stringer is accepted)
fmt.Println("I need ", Paracetamol) // Will print "I need Paracetamol"

// Convert a string with the enum name to the corresponding enum value
pill, err := PillString("Ibuprofen")
if err != nil {
    fmt.Println("Unrecognized pill: ", err)
    return
}
// Now pill == Ibuprofen

// Marshal/unmarshal to/from json strings, either directly or automatically when
// the enum is a field of a struct
pillJSON := Aspirin.MarshalJSON()
// Now pillJSON == `"Aspirin"`
```

The generated code is exactly the same as the Stringer tool plus the mentioned additions, so you can use
**Enumer** where you are already using **Stringer** without any code change.

## How to use
The usage of Enumer is the same as Stringer, so you can refer to the [Stringer docs](https://godoc.org/golang.org/x/tools/cmd/stringer)
for more information.

<<<<<<< HEAD
There are two flags added: `noJSON` and `sql`. If the noJSON flag is set to true (i.e. `enumer -type=Pill -noJSON`), 
the JSON related methods won't be generated. And if the sql flag is set to true, the Scanner and Valuer interface will 
be implemented to seamlessly use the enum in a database model.
=======
As mentioned before, there is only one flag added: `json`.
>>>>>>> a3c44a79

## Inspiring projects
* [Stringer](https://godoc.org/golang.org/x/tools/cmd/stringer)
* [jsonenums](https://github.com/campoy/jsonenums)<|MERGE_RESOLUTION|>--- conflicted
+++ resolved
@@ -72,13 +72,9 @@
 The usage of Enumer is the same as Stringer, so you can refer to the [Stringer docs](https://godoc.org/golang.org/x/tools/cmd/stringer)
 for more information.
 
-<<<<<<< HEAD
-There are two flags added: `noJSON` and `sql`. If the noJSON flag is set to true (i.e. `enumer -type=Pill -noJSON`), 
-the JSON related methods won't be generated. And if the sql flag is set to true, the Scanner and Valuer interface will 
+There are two flags added: `json` and `sql`. If the json flag is set to true (i.e. `enumer -type=Pill -json`), 
+the JSON related methods will be generated. And if the sql flag is set to true, the Scanner and Valuer interface will 
 be implemented to seamlessly use the enum in a database model.
-=======
-As mentioned before, there is only one flag added: `json`.
->>>>>>> a3c44a79
 
 ## Inspiring projects
 * [Stringer](https://godoc.org/golang.org/x/tools/cmd/stringer)
