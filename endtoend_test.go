// Copyright 2014 The Go Authors. All rights reserved.
// Use of this source code is governed by a BSD-style
// license that can be found in the LICENSE file.

// go command is not available on android

// +build !android

package main

import (
	"fmt"
	"go/build"
	"io"
	"io/ioutil"
	"os"
	"os/exec"
	"path/filepath"
	"strings"
	"testing"
)

// This file contains a test that compiles and runs each program in testdata
// after generating the string method for its type. The rule is that for testdata/x.go
// we run stringer -type X and then compile and run the program. The resulting
// binary panics if the String method for X is not correct, including for error cases.

func TestEndToEnd(t *testing.T) {
	dir, err := ioutil.TempDir("", "stringer")
	if err != nil {
		t.Fatal(err)
	}
	defer os.RemoveAll(dir)
	// Create stringer in temporary directory.
	stringer := filepath.Join(dir, "stringer.exe")
<<<<<<< HEAD
	err = run("go", "build", "-o", stringer, "enumer.go", "sql.go", "stringer.go", "transformer.go", "trim.go")
=======
	err = run("go", "build", "-o", stringer)
>>>>>>> 3ee8f078
	if err != nil {
		t.Fatalf("building stringer: %s", err)
	}
	// Read the testdata directory.
	fd, err := os.Open("testdata")
	if err != nil {
		t.Fatal(err)
	}
	defer fd.Close()
	names, err := fd.Readdirnames(-1)
	if err != nil {
		t.Fatalf("Readdirnames: %s", err)
	}
	// Generate, compile, and run the test programs.
	for _, name := range names {
		if !strings.HasSuffix(name, ".go") {
			t.Errorf("%s is not a Go file", name)
			continue
		}
		if name == "cgo.go" && !build.Default.CgoEnabled {
			t.Logf("cgo is no enabled for %s", name)
			continue
		}
		// Names are known to be ASCII and long enough.
		typeName := fmt.Sprintf("%c%s", name[0]+'A'-'a', name[1:len(name)-len(".go")])
		transformNameMethod := "noop"

		if name == "transform.go" {
			typeName = "CamelCaseValue"
			transformNameMethod = "snake"
		}

		stringerCompileAndRun(t, dir, stringer, typeName, name, transformNameMethod)
	}
}

// stringerCompileAndRun runs stringer for the named file and compiles and
// runs the target binary in directory dir. That binary will panic if the String method is incorrect.
func stringerCompileAndRun(t *testing.T, dir, stringer, typeName, fileName, transformNameMethod string) {
	t.Logf("run: %s %s\n", fileName, typeName)
	source := filepath.Join(dir, fileName)
	err := copy(source, filepath.Join("testdata", fileName))
	if err != nil {
		t.Fatalf("copying file to temporary directory: %s", err)
	}
	stringSource := filepath.Join(dir, typeName+"_string.go")
	// Run stringer in temporary directory.
	err = run(stringer, "-type", typeName, "-output", stringSource, "-transform", transformNameMethod, source)
	if err != nil {
		t.Fatal(err)
	}
	// Run the binary in the temporary directory.
	err = run("go", "run", stringSource, source)
	if err != nil {
		t.Fatal(err)
	}
}

// copy copies the from file to the to file.
func copy(to, from string) error {
	toFd, err := os.Create(to)
	if err != nil {
		return err
	}
	defer toFd.Close()
	fromFd, err := os.Open(from)
	if err != nil {
		return err
	}
	defer fromFd.Close()
	_, err = io.Copy(toFd, fromFd)
	return err
}

// run runs a single command and returns an error if it does not succeed.
// os/exec should have this function, to be honest.
func run(name string, arg ...string) error {
	cmd := exec.Command(name, arg...)
	cmd.Stdout = os.Stdout
	cmd.Stderr = os.Stderr
	return cmd.Run()
}<|MERGE_RESOLUTION|>--- conflicted
+++ resolved
@@ -33,11 +33,7 @@
 	defer os.RemoveAll(dir)
 	// Create stringer in temporary directory.
 	stringer := filepath.Join(dir, "stringer.exe")
-<<<<<<< HEAD
-	err = run("go", "build", "-o", stringer, "enumer.go", "sql.go", "stringer.go", "transformer.go", "trim.go")
-=======
 	err = run("go", "build", "-o", stringer)
->>>>>>> 3ee8f078
 	if err != nil {
 		t.Fatalf("building stringer: %s", err)
 	}
