--- conflicted
+++ resolved
@@ -1164,11 +1164,7 @@
 	if len(tokens) != 3 {
 		t.Fatalf("%s: need type declaration on first line", test.name)
 	}
-<<<<<<< HEAD
 	g.generate(tokens[1], generateJSON, generateYAML, generateSQL, generateText, "noop", prefix, false, false, "")
-=======
-	g.generate(tokens[1], generateJSON, generateYAML, generateSQL, generateText, "noop", prefix, false)
->>>>>>> 455e9a94
 	got := string(g.format())
 	if got != test.output {
 		t.Errorf("%s: got\n====\n%s====\nexpected\n====%s", test.name, got, test.output)
